parameters:
- name: arch
  type: string
- name: ep
  type: string
- name: ort_version
  type: string
- name: cuda_version
  type: string
  default: ''
- name: os
  type: string
  values:
  - 'linux'
  - 'win'

jobs:
- job: nuget_${{ parameters.os }}_${{ parameters.ep }}_${{ parameters.arch }}_packaging
  ${{ if eq(parameters.os, 'linux') }}:
    pool: 'onnxruntime-Ubuntu2204-AMD-CPU'
  ${{ if eq(parameters.os, 'win') }}:
    ${{ if eq(parameters.ep, 'directml') }}:
      pool: 'onnxruntime-Win2022-GPU-dml-A10'
    ${{ elseif eq(parameters.arch, 'arm64') }}:
      pool: 'onnxruntime-qnn-windows-vs-2022-arm64'
    ${{ else }}:
      pool: 'onnxruntime-Win-CPU-2022'
  timeoutInMinutes: 180
  #  set variables here to be used in the template and steps
  variables:
  - name: arch
    value: ${{ parameters.arch }}
  - name: artifactName
    value: 'onnxruntime-genai-${{ parameters.os }}-${{ parameters.ep }}-${{ parameters.arch }}'
  - name: buildConfig
    value: 'Release'
  - name: buildDir
    value: 'build/${{ parameters.ep }}'
  - name: cuda_version
    value: ${{ parameters.cuda_version }}
  - name: ep
    value: ${{ parameters.ep }}
  - name: ort_version
    value: ${{ parameters.ort_version }}
  - name: GDN_CODESIGN_TARGETDIRECTORY
    value: '$(Build.ArtifactStagingDirectory)/nuget'
  - name: os
    value: ${{ parameters.os }}
  - name: ort_filename
    ${{ if eq(parameters.ep, 'cpu') }}:
      value: 'Microsoft.ML.OnnxRuntime'
    ${{ elseif eq(parameters.ep, 'cuda') }}:
      ${{if eq(parameters.os, 'win') }}:
        value: 'Microsoft.ML.OnnxRuntime.Gpu.Windows'
      ${{ else }}:
        value: 'Microsoft.ML.OnnxRuntime.Gpu.Linux'
    ${{ elseif eq(parameters.ep, 'directml')}}:
      value: 'Microsoft.ML.OnnxRuntime.DirectML'
    ${{ else }}:
      value: 'Microsoft.ML.OnnxRuntime'

  - name: genai_nuget_ext
    ${{ if eq(parameters.ep, 'cpu') }}:
      value: ''
    ${{ if eq(parameters.ep, 'cuda') }}:
      value: '.Cuda'
    ${{ if eq(parameters.ep, 'directml') }}:
      value: '.DirectML'
  - name: ort_nuget_ext
    ${{ if eq(parameters.ep, 'cpu') }}:
      value: ''
    ${{ if eq(parameters.ep, 'cuda') }}:
      value: '.Gpu'
    ${{ if eq(parameters.ep, 'directml') }}:
      value: '.DirectML'
  - name: ortHome
    value: 'ort'
  - name: dml_dir
    value: 'Microsoft.AI.DirectML.1.14.2'
  - name: dml_zip
    value: 'Microsoft.AI.DirectML.1.14.2.zip'
  - name: dml_url
    value: "https://www.nuget.org/api/v2/package/Microsoft.AI.DirectML/1.14.2"
<<<<<<< HEAD
  
  - name: ort_arm64_dir
    value: 'onnxruntime-win-arm64-1.17.3'
  - name: ort_arm64_zip
    value: 'onnxruntime-win-arm64-1.17.3.zip'
  - name: ort_arm64_url
    value: "https://github.com/microsoft/onnxruntime/releases/download/v1.17.3/onnxruntime-win-arm64-1.17.3.zip"

=======
>>>>>>> 9e57ebfc
  workspace:
    clean: all
  steps:
  - script: |
      MKDIR $(Agent.ToolsDirectory)\Python\3.11.0\arm64
      XCOPY /s /y /h /e /c /q "C:\Python\Python311\*.*" $(Agent.ToolsDirectory)\Python\3.11.0\arm64\
      COPY NUL $(Agent.ToolsDirectory)\Python\3.11.0\arm64.complete
      DIR $(Agent.ToolsDirectory)\Python
      DIR $(Agent.ToolsDirectory)\Python\3.11.0
      DIR $(Agent.ToolsDirectory)\Python\3.11.0\arm64
      DIR "C:\Python"
    displayName: Copy python 3.11.0 version to agent tools directory
    condition: and(eq(variables['arch'], 'arm64'), eq(variables['os'], 'win'), eq(variables['PyDotVer'], '3.11'))

  - ${{ if eq(parameters.arch, 'arm64') }}:
    - task: UsePythonVersion@0
      inputs:
        versionSpec: 3.11
        addToPath: true
        architecture: $(arch)
  - ${{ else }}:
    - task: UsePythonVersion@0
      inputs:
        versionSpec: 3.10
        addToPath: true
        architecture: $(arch)

  - ${{ if eq(parameters.os, 'linux') }}:
    - template: steps/capi-linux-step.yml
      parameters:
        target: 'onnxruntime-genai'
        arch: ${{ parameters.arch }}
        ep: ${{ parameters.ep }}

    # TODO: Add a step to build the linux nuget package

  - ${{ if eq(parameters.os, 'win') }}:
    - template: steps/capi-win-step.yml
      parameters:
        target: 'onnxruntime-genai'
        arch: ${{ parameters.arch }}
        ep: ${{ parameters.ep }}
    - template: steps/nuget-win-step.yml

  - template: steps/compliant-and-cleanup-step.yml
<|MERGE_RESOLUTION|>--- conflicted
+++ resolved
@@ -81,7 +81,6 @@
     value: 'Microsoft.AI.DirectML.1.14.2.zip'
   - name: dml_url
     value: "https://www.nuget.org/api/v2/package/Microsoft.AI.DirectML/1.14.2"
-<<<<<<< HEAD
   
   - name: ort_arm64_dir
     value: 'onnxruntime-win-arm64-1.17.3'
@@ -90,8 +89,6 @@
   - name: ort_arm64_url
     value: "https://github.com/microsoft/onnxruntime/releases/download/v1.17.3/onnxruntime-win-arm64-1.17.3.zip"
 
-=======
->>>>>>> 9e57ebfc
   workspace:
     clean: all
   steps:
