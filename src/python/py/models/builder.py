--- conflicted
+++ resolved
@@ -81,12 +81,6 @@
         if self.exclude_embeds:
             self.input_names = [name.replace("input_ids", "inputs_embeds") for name in self.input_names]
 
-<<<<<<< HEAD
-        if self.cuda_graph_enabled():
-            self.input_names = ["input_ids", "position_ids", "seqlens_k", "total_seq_len"]
-
-=======
->>>>>>> c5c862aa
         # Map output names to their types and shapes
         self.output_names = ["logits"]
         self.output_types = {
@@ -864,13 +858,8 @@
         if op_type == "MultiHeadAttention":
             self.make_multi_head_attention(name, add_qk=f"{self.mask_attrs['mask_name']}/output_0", **kwargs)
         elif op_type == "GroupQueryAttention":
-<<<<<<< HEAD
-            seqlens_k_name = f"{self.mask_attrs['seqlens_k']}/output_0" if not self.cuda_graph_enabled() else "seqlens_k"
-            total_seq_len_name = f"{self.mask_attrs['total_seq_len']}/output_0" if not self.cuda_graph_enabled() else "total_seq_len"
-=======
             seqlens_k_name = f"{self.mask_attrs['seqlens_k']}/output_0"
             total_seq_len_name = f"{self.mask_attrs['total_seq_len']}/output_0"
->>>>>>> c5c862aa
             self.make_group_query_attention(name, seqlens_k=seqlens_k_name, total_seq_len=total_seq_len_name, **kwargs)
         else:
             raise NotImplementedError(f"The {op_type} op is not currently supported.")
