--- conflicted
+++ resolved
@@ -112,8 +112,7 @@
 add_executable(Tests ${test_srcs})
 target_include_directories(Tests PRIVATE ${CMAKE_SOURCE_DIR}/ort/include)
 target_link_directories(Tests PRIVATE ${CMAKE_SOURCE_DIR}/ort/lib)
-target_link_libraries(Tests PRIVATE onnxruntime-genai-static ${ONNXRUNTIME_LIB})
-
+target_link_libraries(Tests PRIVATE onnxruntime-genai ${ONNXRUNTIME_LIB})
 #
 pybind11_add_module(python ${python_srcs})
 target_include_directories(python PRIVATE ${CMAKE_SOURCE_DIR}/ort/include)
@@ -173,15 +172,8 @@
   file(GLOB onnxruntime_libs "${CMAKE_SOURCE_DIR}/ort/${ONNXRUNTIME_FILES}")
   foreach(DLL_FILE ${onnxruntime_libs})
     add_custom_command(
-<<<<<<< HEAD
        TARGET onnxruntime-genai-static
-       COMMAND ${CMAKE_COMMAND} -E copy
-       ${DLL_FILE}
-       ${WHEEL_FILES_DIR}/${TARGET_NAME}/${DLL_FILE_NAME}
-=======
-       TARGET onnxruntime-genai
        COMMAND ${CMAKE_COMMAND} -E copy ${DLL_FILE} ${WHEEL_FILES_DIR}/${TARGET_NAME}/${DLL_FILE_NAME}
->>>>>>> 9f0765bc
     )
   endforeach()
 
