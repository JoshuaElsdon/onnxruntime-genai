# Copyright (c) Microsoft Corporation. All rights reserved.
# Licensed under the MIT License.

from __future__ import annotations

import argparse
import os
import platform
import shutil
import sys
import warnings

from pathlib import Path

REPO_ROOT = Path(__file__).parent
sys.path.append(str(REPO_ROOT / "tools" / "python"))
import util  # ./tools/python/util noqa: E402


log = util.get_logger("build.py")

def is_mac():
    """Check if the current platform is MacOS"""
    return sys.platform.startswith("darwin")


def _path_from_env_var(env_var: str):
    env_var_value = os.environ.get(env_var)
    return Path(env_var_value) if env_var_value is not None else None


def _parse_args():
    parser = argparse.ArgumentParser(
        description="ONNX Runtime GenAI Build Driver.",
        # files containing arguments can be specified on the command line with "@<filename>" and the arguments within
        # will be included at that point
        fromfile_prefix_chars="@",
        formatter_class=argparse.ArgumentDefaultsHelpFormatter,
    )

    parser.add_argument(
        "--build_dir",
        type=Path,
        # We set the default programmatically as it needs to take into account whether we're cross-compiling
        help="Path to the build directory. Defaults to 'build/<target platform>'. "
             "The build configuration will be a subdirectory of the build directory. e.g. build/Linux/Debug",
    )

    parser.add_argument(
        "--config",
        default="RelWithDebInfo",
        type=str,
        choices=["Debug", "MinSizeRel", "Release", "RelWithDebInfo"],
        help="Configuration(s) to build.")

    # Build phases.
    parser.add_argument("--update", action="store_true", help="Update makefiles.")
    parser.add_argument("--build", action="store_true", help="Build.")
    parser.add_argument("--test", action="store_true", help="Run tests.")
    parser.add_argument(
        "--clean", action="store_true", help="Run 'cmake --build --target clean' for the selected config/s."
    )

    parser.add_argument("--skip_tests", action="store_true", help="Skip all tests. Overrides --test.")
    parser.add_argument("--skip_wheel", action="store_true", help="Skip building the Python wheel.")
    parser.add_argument("--skip_csharp", action="store_true", help="Skip building the C# API.")

    parser.add_argument("--parallel", action="store_true", help="Enable parallel build.")

    # CI's sometimes explicitly set the path to the CMake and CTest executables.
    parser.add_argument("--cmake_path", default="cmake", type=Path, help="Path to the CMake program.")
    parser.add_argument("--ctest_path", default="ctest", type=Path, help="Path to the CTest program.")

    parser.add_argument(
        "--cmake_generator",
        choices=[
            "MinGW Makefiles",
            "Ninja",
            "NMake Makefiles",
            "Unix Makefiles",
            "Visual Studio 17 2022",
            "Xcode",
        ],
        default=None,
        help="Specify the generator that CMake invokes.",
    )

    parser.add_argument("--ort_home", default=None, type=Path, help="Root directory of onnxruntime.")

    parser.add_argument("--use_cuda", action="store_true", help="Whether to use CUDA. Default is to not use cuda.")
    parser.add_argument(
        "--cuda_home",
        type=Path,
        help="Path to CUDA home. Read from CUDA_HOME or CUDA_PATH environment variable if not specified."
             "Used when --use_cuda is specified.",
    )

    # Android options
    parser.add_argument("--android", action="store_true", help="Build for Android")
    parser.add_argument(
        "--android_abi",
        default="arm64-v8a",
        choices=["armeabi-v7a", "arm64-v8a", "x86", "x86_64"],
        help="Specify the target Android Application Binary Interface (ABI)",
    )
    parser.add_argument("--android_api", type=int, default=27, help="Android API Level, e.g. 21")
    parser.add_argument(
        "--android_home", type=Path, default=_path_from_env_var("ANDROID_HOME"), help="Path to the Android SDK."
    )
    parser.add_argument(
        "--android_ndk_path",
        type=Path,
        default=_path_from_env_var("ANDROID_NDK_HOME"),
        help="Path to the Android NDK. Typically `<Android SDK>/ndk/<ndk_version>`.",
    )

    # now that all args are added, we can include the full help in the usage message.
    parser.usage = f"""
    {parser.format_help()}
    
There are 3 phases which can be individually selected.

The update (--update) phase will run CMake to generate makefiles.
The build (--build) phase will build all projects.
The test (--test) phase will run all unit tests.

Default behavior is --update --build --test for native architecture builds.
Default behavior is --update --build for cross-compiled builds.

If phases are explicitly specified only those phases will be run.
  e.g. run with `--build` to rebuild without running the update or test phases
"""

    return parser.parse_args()


def _resolve_executable_path(command_or_path: Path, resolution_failure_allowed: bool = False):
    """
    Returns the absolute path of an executable.
    If `resolution_failure_allowed` is True, returns None if the executable path cannot be found.
    """
    executable_path = shutil.which(str(command_or_path))
    if executable_path is None:
        if resolution_failure_allowed:
            return None
        else:
            raise ValueError(f"Failed to resolve executable path for '{command_or_path}'.")

    return Path(executable_path)


def update_submodules():
    """Update the git submodules."""
<<<<<<< HEAD
    util.run(["git", "submodule", "update", "--init", "--recursive"])


def _validate_build_dir(args: argparse.Namespace):
    if not args.build_dir:
        target_sys = platform.system()

        # override if we're cross-compiling
        # TODO: Assuming we'll add support for the commented out platforms
        if args.android:
            target_sys = "Android"
        # elif args.ios:
        #     target_sys = "iOS"
        # elif args.arm64:
        #     target_sys = "arm64"
        # elif platform.system() == "Darwin":
        #     # also tweak name for mac builds
        #     target_sys = "macOS"
        # elif args.wasm:
        #     target_sys = "wasm"

        args.build_dir = Path("build/" + target_sys)

    # set to a config specific build dir. it should exist unless we're creating the cmake setup
    is_strict = not args.update
    args.build_dir = args.build_dir.resolve(strict=is_strict) / args.config


def _validate_cuda_args(args: argparse.Namespace):
    if args.cuda_home:
        # default use_cuda to True if cuda_home is specified
        args.use_cuda = True

    if args.use_cuda:
        cuda_home = args.cuda_home if args.cuda_home else _path_from_env_var("CUDA_HOME")
        if not cuda_home and util.is_windows():
            cuda_home = _path_from_env_var("CUDA_PATH")

        cuda_home_valid = cuda_home.exists() if cuda_home else False

        if not cuda_home_valid:
            raise RuntimeError(
                f"cuda_home paths must be specified and valid. cuda_home='{cuda_home}' valid={cuda_home_valid}."
            )

        args.cuda_home = cuda_home.resolve(strict=True)


def _validate_android_args(args: argparse.Namespace):
    if args.android:
        if not args.android_home:
            raise ValueError("--android_home is required to build for Android")
=======
    run_subprocess(["git", "submodule", "update", "--init", "--recursive"]).check_returncode()


def validate_cuda_home(cuda_home: str | bytes | os.PathLike | None):
    """Validate the CUDA home paths."""
    validated_cuda_home = cuda_home if cuda_home else os.getenv("CUDA_HOME")
    if not validated_cuda_home and is_windows():
        validated_cuda_home = os.getenv("CUDA_PATH")

    cuda_home_valid = os.path.exists(validated_cuda_home) if validated_cuda_home else False

    if not cuda_home_valid:
        raise RuntimeError(
            "cuda_home paths must be specified and valid.",
            "cuda_home='{}' valid={}.".format(
                cuda_home, cuda_home_valid
            ),
        )

    return validated_cuda_home


def build(
    skip_wheel: bool = False,
    use_cuda: bool | None = None,
    use_dml: bool | None = None,
    cuda_home: str | bytes | os.PathLike | None = None,
    cmake_generator: str | None = None,
    ort_home: str | bytes | os.PathLike | None = None,
    skip_csharp: bool = False,
    build_dir: str | bytes | os.PathLike | None = None,
    parallel: bool = False,
    config: str = "RelWithDebInfo",
):
    """Generates the CMake build tree and builds the project.

    Args:
        skip_wheel: Whether to skip building the Python wheel. Defaults to False.
    """
    if not is_windows() and not is_linux() and not is_mac():
        raise OSError(f"Unsupported platform {platform()}.")
    
    if cuda_home and not use_cuda:
        use_cuda = True
>>>>>>> 2413e3bb

        if not args.android_ndk_path:
            raise ValueError("--android_ndk_path is required to build for Android")

        args.android_home = args.android_home.resolve(strict=True)
        args.android_ndk_path = args.android_ndk_path.resolve(strict=True)

        if not args.android_home.is_dir() or not args.android_ndk_path.is_dir():
            raise ValueError("Android home and NDK paths must be directories.")

        # auto-adjust the cmake generator for cross-compiling Android
        original_cmake_generator = args.cmake_generator
        if original_cmake_generator not in ["Ninja", "Unix Makefiles"]:
            if _resolve_executable_path("ninja", resolution_failure_allowed=True) is not None:
                args.cmake_generator = "Ninja"
            elif _resolve_executable_path("make", resolution_failure_allowed=True) is not None:
                args.cmake_generator = "Unix Makefiles"
            else:
                raise ValueError(
                    "Unable to find appropriate CMake generator for cross-compiling for Android. "
                    "Valid generators are 'Ninja' or 'Unix Makefiles'."
                )

        if args.cmake_generator != original_cmake_generator:
            log.info(f"Setting CMake generator to '{args.cmake_generator}' for cross-compiling for Android.")

        # no C# on Android so automatically skip
        if not args.skip_csharp:
            args.skip_csharp = True


def _validate_args(args):
    # default to all 3 stages
    if not args.update and not args.build and not args.test:
        args.update = True
        args.build = True
        args.test = True

    # validate args. this updates values in args where applicable (e.g. fully resolve paths).
    args.cmake_path = _resolve_executable_path(args.cmake_path)
    args.ctest_path = _resolve_executable_path(args.ctest_path)

    _validate_build_dir(args)
    _validate_cuda_args(args)
    _validate_android_args(args)

    if args.ort_home:
        if not args.ort_home.exists() or not args.ort_home.is_dir():
            raise ValueError(f"{args.ort_home} does not exist or is not a directory.")

        args.ort_home = args.ort_home.resolve(strict=True)


def _create_env(args: argparse.Namespace):
    env = os.environ.copy()

    if args.use_cuda:
        env["CUDA_HOME"] = args.cuda_home
        env["PATH"] = str(args.cuda_home / "bin") + os.pathsep + os.environ["PATH"]

    if args.android:
        env["ANDROID_HOME"] = str(args.android_home)
        env["ANDROID_NDK_HOME"] = str(args.android_ndk_path)

    return env

def _get_csharp_properties(args: argparse.Namespace):
    # Tests folder does not have a sln file. We use the csproj file to build and test.
    # The csproj file requires the platform to be AnyCPU (not "Any CPU")
    configuration = f"/p:Configuration={args.config}"
    platform = "/p:Platform=Any CPU"
    # need an extra config on windows as the actual build output is in the original build dir / config / config
    native_lib_path = f"/p:NativeBuildOutputDir={str(args.build_dir / args.config)}"

    props = [configuration, platform, native_lib_path]

    if args.ort_home:
        props.append(f"/p:OrtHome={args.ort_home}")

    return props


def update(args: argparse.Namespace, env: dict[str, str]):
    update_submodules()

    command = [str(args.cmake_path)]

    if args.cmake_generator:
        command += ["-G", args.cmake_generator]

    if util.is_windows():
        if not args.cmake_generator:
            command += ["-G", "Visual Studio 17 2022", "-A", "x64"]

        if args.cmake_generator == "Ninja":
            if args.use_cuda:
                command += ["-DCUDA_TOOLKIT_ROOT_DIR=" + str(args.cuda_home)]
        else:
            toolset = "host=x64"
            if args.use_cuda:
                 toolset + ",cuda=" + str(args.cuda_home)

            command += ["-T", toolset]

    command += [f"-DCMAKE_BUILD_TYPE={args.config}"]

    build_wheel = "OFF" if args.skip_wheel else "ON"

    command += [
        "-S",
        ".",
        "-B",
        str(args.build_dir),
        "-DCMAKE_POSITION_INDEPENDENT_CODE=ON",
        "-DUSE_CXX17=ON",
<<<<<<< HEAD
        "-DUSE_CUDA=ON" if args.use_cuda else "-DUSE_CUDA=OFF",
=======
        "-DUSE_CUDA=ON" if cuda_home else "-DUSE_CUDA=OFF",
        "-DUSE_DML=ON" if use_dml else "-DUSE_DML=OFF",
>>>>>>> 2413e3bb
        f"-DBUILD_WHEEL={build_wheel}",
    ]

    if args.ort_home:
        command += [f"-DORT_HOME={args.ort_home}"]

    if args.use_cuda:
        cuda_arch = 80
        cuda_compiler = str(args.cuda_home / "bin" / "nvcc")
        command += [f"-DCMAKE_CUDA_COMPILER={cuda_compiler}",
                    f"-DCMAKE_CUDA_ARCHITECTURES={cuda_arch}"]

    if args.android:
        command += [
            "-DCMAKE_TOOLCHAIN_FILE="
            + str((args.android_ndk_path / "build" / "cmake" / "android.toolchain.cmake").resolve(strict=True)),
            f"-DANDROID_PLATFORM=android-{args.android_api}",
            f"-DANDROID_ABI={args.android_abi}",
            f"-DENABLE_PYTHON=OFF"
        ]

    util.run(command, env=env)


def build(args: argparse.Namespace, env: dict[str, str]):

    make_command = [str(args.cmake_path), "--build", str(args.build_dir), "--config", args.config]

    if args.parallel:
        make_command.append("--parallel")

    util.run(make_command, env=env)

    if util.is_windows() and not args.skip_csharp:
        dotnet = str(_resolve_executable_path("dotnet"))

        # Build the library
        csharp_build_command = [dotnet, "build", ".",]
        csharp_build_command += _get_csharp_properties(args)
        util.run(csharp_build_command, cwd=str(REPO_ROOT / "src" / "csharp"))
        util.run(csharp_build_command, cwd=str(REPO_ROOT / "test" / "csharp"))


def test(args: argparse.Namespace, env: dict[str, str]):
    ctest_cmd = [str(args.ctest_path), "--build-config", args.config, "--verbose", "--timeout", "10800"]
    util.run(ctest_cmd, cwd=str(args.build_dir))

    if util.is_windows() and not args.skip_csharp:
        dotnet = str(_resolve_executable_path("dotnet"))
        csharp_test_command = [dotnet, "test"]
        csharp_test_command += _get_csharp_properties(args)
        util.run(csharp_test_command, env=env, cwd=str(REPO_ROOT / "test" / "csharp"))


def clean(args: argparse.Namespace, env: dict[str, str]):
    log.info("Cleaning targets")
    cmd_args = [str(args.cmake), "--build", str(args.build_dir), "--config", args.config, "--target", "clean"]
    util.run(cmd_args, env=env)


if __name__ == "__main__":
<<<<<<< HEAD
    if not util.is_windows() and not util.is_linux():
        raise OSError(f"Unsupported platform {sys.platform}.")

    args = _parse_args()

    _validate_args(args)
    env = _create_env(args)

    if args.update:
        update(args, env)

    if args.build:
        build(args, env)

    if args.test and not args.skip_tests:
        test(args, env)
=======
    parser = argparse.ArgumentParser(
        description="ONNX Runtime GenAI Build Driver.",
    )
    parser.add_argument(
        "--cmake_generator",
        choices=[
            "MinGW Makefiles",
            "Ninja",
            "NMake Makefiles",
            "Unix Makefiles",
            "Visual Studio 17 2022",
            "Xcode",
        ],
        default=None,
        help="Specify the generator that CMake invokes.",
    )
    parser.add_argument(
        "--cuda_home",
        help="Path to CUDA home."
        "Read from CUDA_HOME or CUDA_PATH environment variable if not specified. Not read if --use_cuda is not specified.",
    )
    parser.add_argument("--skip_wheel", action="store_true", help="Skip building the Python wheel.")
    parser.add_argument("--ort_home", default=None, help="Root directory of onnxruntime.")
    parser.add_argument("--skip_csharp", action="store_true", help="Skip building the C# API.")
    parser.add_argument("--build_dir", default=None, help="Path to output directory.")
    parser.add_argument("--use_cuda", action="store_true", help="Whether to use CUDA. Default is to not use cuda.")
    parser.add_argument("--use_dml", action="store_true", help="Whether to use DML. Default is to not use DML.")
    parser.add_argument("--parallel", action="store_true", help="Enable parallel build.")
    parser.add_argument(
        "--config",
        default="RelWithDebInfo",
        type=str,
        choices=["Debug", "MinSizeRel", "Release", "RelWithDebInfo"],
        help="Configuration(s) to build.")
    args = parser.parse_args()

    update_submodules()
    build(
        skip_wheel=args.skip_wheel,
        use_cuda=args.use_cuda,
        use_dml=args.use_dml,
        cuda_home=args.cuda_home,
        cmake_generator=args.cmake_generator,
        ort_home=args.ort_home,
        skip_csharp=args.skip_csharp,
        build_dir=args.build_dir,
        parallel=args.parallel,
        config=args.config,
    )
>>>>>>> 2413e3bb
<|MERGE_RESOLUTION|>--- conflicted
+++ resolved
@@ -18,10 +18,6 @@
 
 
 log = util.get_logger("build.py")
-
-def is_mac():
-    """Check if the current platform is MacOS"""
-    return sys.platform.startswith("darwin")
 
 
 def _path_from_env_var(env_var: str):
@@ -151,7 +147,6 @@
 
 def update_submodules():
     """Update the git submodules."""
-<<<<<<< HEAD
     util.run(["git", "submodule", "update", "--init", "--recursive"])
 
 
@@ -204,52 +199,6 @@
     if args.android:
         if not args.android_home:
             raise ValueError("--android_home is required to build for Android")
-=======
-    run_subprocess(["git", "submodule", "update", "--init", "--recursive"]).check_returncode()
-
-
-def validate_cuda_home(cuda_home: str | bytes | os.PathLike | None):
-    """Validate the CUDA home paths."""
-    validated_cuda_home = cuda_home if cuda_home else os.getenv("CUDA_HOME")
-    if not validated_cuda_home and is_windows():
-        validated_cuda_home = os.getenv("CUDA_PATH")
-
-    cuda_home_valid = os.path.exists(validated_cuda_home) if validated_cuda_home else False
-
-    if not cuda_home_valid:
-        raise RuntimeError(
-            "cuda_home paths must be specified and valid.",
-            "cuda_home='{}' valid={}.".format(
-                cuda_home, cuda_home_valid
-            ),
-        )
-
-    return validated_cuda_home
-
-
-def build(
-    skip_wheel: bool = False,
-    use_cuda: bool | None = None,
-    use_dml: bool | None = None,
-    cuda_home: str | bytes | os.PathLike | None = None,
-    cmake_generator: str | None = None,
-    ort_home: str | bytes | os.PathLike | None = None,
-    skip_csharp: bool = False,
-    build_dir: str | bytes | os.PathLike | None = None,
-    parallel: bool = False,
-    config: str = "RelWithDebInfo",
-):
-    """Generates the CMake build tree and builds the project.
-
-    Args:
-        skip_wheel: Whether to skip building the Python wheel. Defaults to False.
-    """
-    if not is_windows() and not is_linux() and not is_mac():
-        raise OSError(f"Unsupported platform {platform()}.")
-    
-    if cuda_home and not use_cuda:
-        use_cuda = True
->>>>>>> 2413e3bb
 
         if not args.android_ndk_path:
             raise ValueError("--android_ndk_path is required to build for Android")
@@ -316,6 +265,7 @@
 
     return env
 
+
 def _get_csharp_properties(args: argparse.Namespace):
     # Tests folder does not have a sln file. We use the csproj file to build and test.
     # The csproj file requires the platform to be AnyCPU (not "Any CPU")
@@ -350,7 +300,7 @@
         else:
             toolset = "host=x64"
             if args.use_cuda:
-                 toolset + ",cuda=" + str(args.cuda_home)
+                toolset + ",cuda=" + str(args.cuda_home)
 
             command += ["-T", toolset]
 
@@ -365,12 +315,7 @@
         str(args.build_dir),
         "-DCMAKE_POSITION_INDEPENDENT_CODE=ON",
         "-DUSE_CXX17=ON",
-<<<<<<< HEAD
         "-DUSE_CUDA=ON" if args.use_cuda else "-DUSE_CUDA=OFF",
-=======
-        "-DUSE_CUDA=ON" if cuda_home else "-DUSE_CUDA=OFF",
-        "-DUSE_DML=ON" if use_dml else "-DUSE_DML=OFF",
->>>>>>> 2413e3bb
         f"-DBUILD_WHEEL={build_wheel}",
     ]
 
@@ -432,7 +377,6 @@
 
 
 if __name__ == "__main__":
-<<<<<<< HEAD
     if not util.is_windows() and not util.is_linux():
         raise OSError(f"Unsupported platform {sys.platform}.")
 
@@ -441,62 +385,11 @@
     _validate_args(args)
     env = _create_env(args)
 
-    if args.update:
+    if args.update: 
         update(args, env)
 
     if args.build:
         build(args, env)
 
     if args.test and not args.skip_tests:
-        test(args, env)
-=======
-    parser = argparse.ArgumentParser(
-        description="ONNX Runtime GenAI Build Driver.",
-    )
-    parser.add_argument(
-        "--cmake_generator",
-        choices=[
-            "MinGW Makefiles",
-            "Ninja",
-            "NMake Makefiles",
-            "Unix Makefiles",
-            "Visual Studio 17 2022",
-            "Xcode",
-        ],
-        default=None,
-        help="Specify the generator that CMake invokes.",
-    )
-    parser.add_argument(
-        "--cuda_home",
-        help="Path to CUDA home."
-        "Read from CUDA_HOME or CUDA_PATH environment variable if not specified. Not read if --use_cuda is not specified.",
-    )
-    parser.add_argument("--skip_wheel", action="store_true", help="Skip building the Python wheel.")
-    parser.add_argument("--ort_home", default=None, help="Root directory of onnxruntime.")
-    parser.add_argument("--skip_csharp", action="store_true", help="Skip building the C# API.")
-    parser.add_argument("--build_dir", default=None, help="Path to output directory.")
-    parser.add_argument("--use_cuda", action="store_true", help="Whether to use CUDA. Default is to not use cuda.")
-    parser.add_argument("--use_dml", action="store_true", help="Whether to use DML. Default is to not use DML.")
-    parser.add_argument("--parallel", action="store_true", help="Enable parallel build.")
-    parser.add_argument(
-        "--config",
-        default="RelWithDebInfo",
-        type=str,
-        choices=["Debug", "MinSizeRel", "Release", "RelWithDebInfo"],
-        help="Configuration(s) to build.")
-    args = parser.parse_args()
-
-    update_submodules()
-    build(
-        skip_wheel=args.skip_wheel,
-        use_cuda=args.use_cuda,
-        use_dml=args.use_dml,
-        cuda_home=args.cuda_home,
-        cmake_generator=args.cmake_generator,
-        ort_home=args.ort_home,
-        skip_csharp=args.skip_csharp,
-        build_dir=args.build_dir,
-        parallel=args.parallel,
-        config=args.config,
-    )
->>>>>>> 2413e3bb
+        test(args, env)